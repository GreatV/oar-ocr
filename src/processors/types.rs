//! Types used in image processing operations
//!
//! This module defines various enums that represent different options and configurations
//! for image processing operations in the OCR pipeline.
use std::str::FromStr;

use crate::core::errors::ImageProcessError;

/// Specifies how to crop an image when the aspect ratios don't match
#[derive(Debug, Clone, Copy, PartialEq)]
pub enum CropMode {
    /// Crop from the center of the image
    Center,
    /// Crop from the top-left corner of the image
    TopLeft,
    /// Crop from the top-right corner of the image
    TopRight,
    /// Crop from the bottom-left corner of the image
    BottomLeft,
    /// Crop from the bottom-right corner of the image
    BottomRight,
    /// Crop from custom coordinates
    Custom { x: u32, y: u32 },
}

/// Implementation of FromStr trait for CropMode to parse crop mode from string
impl FromStr for CropMode {
    type Err = ImageProcessError;

    /// Parses a string into a CropMode variant
    ///
    /// # Arguments
    /// * `mode` - A string slice that should contain either "C" for Center or "TL" for TopLeft
    ///
    /// # Returns
    /// * `Ok(CropMode)` - If the string matches a valid crop mode
    /// * `Err(ImageProcessError::UnsupportedMode)` - If the string doesn't match any valid crop mode
    fn from_str(mode: &str) -> Result<Self, Self::Err> {
        match mode {
            "C" => Ok(CropMode::Center),
            "TL" => Ok(CropMode::TopLeft),
            _ => Err(ImageProcessError::UnsupportedMode),
        }
    }
}

/// Specifies how to limit the size of an image during resizing operations
#[derive(Debug, Clone, PartialEq, serde::Serialize, serde::Deserialize)]
pub enum LimitType {
    /// Limit the smaller dimension of the image
    Min,
    /// Limit the larger dimension of the image
    Max,
    /// Resize the long dimension to a specific size while maintaining aspect ratio
    ResizeLong,
}

/// Specifies the order of channels in an image tensor
#[derive(Debug, Clone)]
pub enum ChannelOrder {
    /// Channel, Height, Width order (common in PyTorch)
    CHW,
    /// Height, Width, Channel order (common in TensorFlow)
    HWC,
}

<<<<<<< HEAD
/// Specifies how color channels are laid out in the source image data
#[derive(Debug, Clone, Copy)]
pub enum ColorMode {
    /// Red, Green, Blue order
    RGB,
    /// Blue, Green, Red order (OpenCV / PP-OCR default)
    BGR,
}

impl ColorMode {
    /// Returns the index to read for the given logical channel (0=R,1=G,2=B)
    #[inline]
    pub fn channel_index(self, channel: usize) -> usize {
        match self {
            ColorMode::RGB => channel,
            ColorMode::BGR => match channel {
                0 => 2,
                1 => 1,
                2 => 0,
                _ => channel,
            },
        }
    }
}

=======
/// Specifies the color channel order in an image
#[derive(Debug, Clone, Copy, Default)]
pub enum ColorOrder {
    /// Red, Green, Blue order (default for most image libraries like PIL, image-rs)
    #[default]
    RGB,
    /// Blue, Green, Red order (used by OpenCV and PaddlePaddle models)
    BGR,
}

>>>>>>> 9d457e4a
/// Specifies the type of bounding box used for text detection
#[derive(Debug, Clone, Copy)]
pub enum BoxType {
    /// Quadrilateral bounding box (4 points)
    Quad,
    /// Polygonal bounding box (variable number of points)
    Poly,
}

/// Specifies the mode for calculating scores in text detection/recognition
#[derive(Debug, Clone, Copy)]
pub enum ScoreMode {
    /// Fast scoring algorithm (less accurate but faster)
    Fast,
    /// Slow scoring algorithm (more accurate but slower)
    Slow,
}

/// Information about image scaling during preprocessing
///
/// This struct captures the original dimensions and scaling ratios applied
/// during image resizing operations. It replaces the opaque `[f32; 4]` tuple
/// format with self-documenting named fields.
#[derive(Debug, Clone, Copy, PartialEq)]
pub struct ImageScaleInfo {
    /// Original image height before resizing
    pub src_h: f32,
    /// Original image width before resizing
    pub src_w: f32,
    /// Height scaling ratio (resized_height / original_height)
    pub ratio_h: f32,
    /// Width scaling ratio (resized_width / original_width)
    pub ratio_w: f32,
}

impl ImageScaleInfo {
    /// Creates a new `ImageScaleInfo` from original dimensions and ratios
    pub fn new(src_h: f32, src_w: f32, ratio_h: f32, ratio_w: f32) -> Self {
        Self {
            src_h,
            src_w,
            ratio_h,
            ratio_w,
        }
    }

    /// Creates an `ImageScaleInfo` from a `[f32; 4]` array
    ///
    /// This is provided for backward compatibility during migration.
    /// The array format is `[src_h, src_w, ratio_h, ratio_w]`.
    pub fn from_array(arr: [f32; 4]) -> Self {
        Self {
            src_h: arr[0],
            src_w: arr[1],
            ratio_h: arr[2],
            ratio_w: arr[3],
        }
    }

    /// Converts this `ImageScaleInfo` to a `[f32; 4]` array
    ///
    /// This is provided for backward compatibility during migration.
    /// The array format is `[src_h, src_w, ratio_h, ratio_w]`.
    pub fn to_array(&self) -> [f32; 4] {
        [self.src_h, self.src_w, self.ratio_h, self.ratio_w]
    }
}

/// Specifies different strategies for resizing images
#[derive(Debug)]
pub enum ResizeType {
    /// Type 0 resize (implementation specific)
    Type0,
    /// Type 1 resize with specific image shape and ratio preservation option
    Type1 {
        /// Target image shape (height, width)
        image_shape: (u32, u32),
        /// Whether to maintain the aspect ratio of the original image
        keep_ratio: bool,
    },
    /// Type 2 resize that resizes the long dimension to a specific size
    Type2 {
        /// Target size for the long dimension
        resize_long: u32,
    },
    /// Type 3 resize to a specific input shape
    Type3 {
        /// Target input shape (channels, height, width)
        input_shape: (u32, u32, u32),
    },
}<|MERGE_RESOLUTION|>--- conflicted
+++ resolved
@@ -64,33 +64,6 @@
     HWC,
 }
 
-<<<<<<< HEAD
-/// Specifies how color channels are laid out in the source image data
-#[derive(Debug, Clone, Copy)]
-pub enum ColorMode {
-    /// Red, Green, Blue order
-    RGB,
-    /// Blue, Green, Red order (OpenCV / PP-OCR default)
-    BGR,
-}
-
-impl ColorMode {
-    /// Returns the index to read for the given logical channel (0=R,1=G,2=B)
-    #[inline]
-    pub fn channel_index(self, channel: usize) -> usize {
-        match self {
-            ColorMode::RGB => channel,
-            ColorMode::BGR => match channel {
-                0 => 2,
-                1 => 1,
-                2 => 0,
-                _ => channel,
-            },
-        }
-    }
-}
-
-=======
 /// Specifies the color channel order in an image
 #[derive(Debug, Clone, Copy, Default)]
 pub enum ColorOrder {
@@ -101,7 +74,6 @@
     BGR,
 }
 
->>>>>>> 9d457e4a
 /// Specifies the type of bounding box used for text detection
 #[derive(Debug, Clone, Copy)]
 pub enum BoxType {
